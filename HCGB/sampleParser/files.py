--- conflicted
+++ resolved
@@ -288,11 +288,7 @@
     files = [s for s in files if 'trim.clpsd.fq' not in s]
     files = [s for s in files if 'failed.fq.gz' not in s]
     files = [s for s in files if 'unjoin' not in s]
-<<<<<<< HEAD
-    files = [s for s in files if '00.0_0.cor.fastq.gz' not in s]
-=======
     files = [s for s in files if '00.0_0.cor.' not in s]
->>>>>>> 48912a9a
     
     if (mode == 'fastq'):
         files = [s for s in files if 'trim' not in s]
