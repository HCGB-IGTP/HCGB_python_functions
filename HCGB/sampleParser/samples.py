#!/usr/bin/ python3
##########################################################
## Jose F. Sanchez                                        ##
## Copyright (C) 2019 Lauro Sumoy Lab, IGTP, Spain        ##
##########################################################
"""
Prepares samples for further analysis.
"""

import os
import re
import pandas as pd
from termcolor import colored

from HCGB import sampleParser
from HCGB import functions

def select_samples (list_samples, samples_prefix, pair=True, exclude=False, Debug=False, lane=False, include_all=False):
    """
    Select samples
    
    Given a sample prefix (any or a given list), this function retrieves
    sample files from a list given. If exclude option provided, excludes 
    the files retrieved from the total.
    
    :param list_samples: List of absolute path for fastq files
    :param samples_prefix: List of prefix to search 
    :param pair: True/false for paired-end files
    :param exclude: True/false for exclude found files from the total
    :param Debug: True/false for debugging messages
    :param lane: Include lane tag within name id
    
    :type list_samples: list
    :type samples_prefix: list
    :type pair: bool
    :type exclude: bool
    :type Debug: bool
    :type lane: bool
    
    :returns: Dataframe
    """
    #Get all files in the folder "path_to_samples"
    sample_list = pd.DataFrame(columns=('sample', 'file'))
    
    for names in samples_prefix:
        for path_fastq in list_samples:    
            fastq = os.path.basename(path_fastq)
            samplename_search = re.search(r"(%s)\_{0,1}(R1|1|R2|2){0,1}(.*){0,1}\.f.*q.*" % names, fastq)
            enter = ""
            if samplename_search:
                if (exclude): ## exclude==True
                    enter = False
                else: ## exclude==True
                    enter = True
            else:
                if (exclude): ## exclude==True
                    enter = True
                else: ## exclude==True
                    enter = False
                    
            if enter:
                if fastq.endswith('.gz') or fastq.endswith('fastq') or fastq.endswith('fq'):
                    sample_list.loc[len(sample_list)] = (names, path_fastq) 
                else:
                    ## debug message
                    if (Debug):
                        print (colored("**DEBUG: sampleParser.select_samples **", 'yellow'))
                        print (colored("** ERROR: %s is a file that is neither in fastq.gz or .fastq format, so it is not included" %path_fastq, 'yellow'))
                            
    ## discard duplicates if any
    non_duplicate_names = sample_list['sample'].to_list() #
    non_duplicate_names = list(set(non_duplicate_names))
    
    ## it might be a bug in exclude list.
    ## if sample X1 is provided to be excluded, we might be also excluding
    ## sample X12, sample X13, etc.
    ## TODO: check this

    ## debugging messages
    if Debug:
        print (colored("** DEBUG: select_samples",'yellow'))
        print ("non_duplicate_names:")
        print (non_duplicate_names)
    
    ## check they match with given input
    if (exclude): ## exclude==True
        if bool(set(samples_prefix).intersection(non_duplicate_names)):
            print(colored("** ERROR: Some non desired samples are included", 'red'))
    else: ## exclude==True
        non_duplicate_names = set(samples_prefix).intersection(non_duplicate_names)

    ## get fields
    
    tmp = sample_list[ sample_list['sample'].isin(non_duplicate_names) ]
    non_duplicate_samples = tmp['file'].to_list()
    
    ## debugging messages
    if Debug:
        print (colored("** DEBUG: select_samples",'yellow'))
        print ("non_duplicate_names:")
        print (non_duplicate_names)
        print ("samples_prefix")
        print (samples_prefix)
        print ("non_duplicate_samples")
        print (non_duplicate_samples)
        print ("tmp dataframe")
        functions.main_functions.print_all_pandaDF(tmp)
        print(tmp)
                
    ## get info
    name_frame_samples = sampleParser.files.get_fields(non_duplicate_samples, pair, Debug, include_all)    
    number_files = name_frame_samples.index.size
    total_samples = set(name_frame_samples['name'].to_list())
    
    ##
    if (lane):
        ## include lane tag within name
        name_frame_samples['name'] = name_frame_samples['name'] + '_' + name_frame_samples['lane']
        name_frame_samples['new_name'] = name_frame_samples['name']
            
    ## debugging messages
    if Debug:
        print (colored("** DEBUG: select_samples",'yellow'))
        print ("name_frame_samples:")
        print (name_frame_samples)
        print ("number_files:")
        print (number_files)
        print ("total_samples:")
        print (total_samples)
    
    ### get some stats
    if (number_files == 0):
        print (colored("\n**ERROR: No samples were retrieved. Check the input provided\n",'red'))
        exit()
    print (colored("\t" + str(number_files) + " files selected...", 'yellow'))
    print (colored("\t" + str(len(total_samples)) + " samples selected...", 'yellow'))
    if (pair):
        print (colored("\tPaired-end mode selected...", 'yellow'))
    else:
        print (colored("\tSingle end mode selected...", 'yellow'))
    
    ## return info
    return (name_frame_samples)
###############


###############
def select_other_samples (project, list_samples, samples_prefix, mode, extensions, exclude=False, Debug=False):

    ## init dataframe
    name_columns = ("sample", "dirname", "name", "ext", "tag")

    ## initiate dataframe
    df_samples = pd.DataFrame(columns=name_columns)

    ## debug message
    if (Debug):
        print (colored("**DEBUG: samples_prefix **", 'yellow'))
        print (samples_prefix)
        print (colored("**DEBUG: mode **", 'yellow'))
        print (mode)
        print (colored("**DEBUG: extensions **", 'yellow'))
        print (extensions)

    #Get all files in the folder "path_to_samples"    
<<<<<<< HEAD
    for path_file in list_samples:    
        f = os.path.basename(path_file)
        dirN = os.path.dirname(path_file)
        
        ## project mode:
        if project:
            if mode == 'annot':
                #### /path/to/folder/annot/name.faa
                for ext in extensions:
                    f_search = re.search(r".*\/%s\/(.*)\.%s$" %(mode, ext), path_file)
                    if f_search:
                        file_name = f_search.group(1) 
                        df_samples.loc[len(df_samples)] = [path_file, dirN, file_name, ext, mode]    

            elif mode== 'assembly':
                #### name_assembly.faa
                for ext in extensions:
                    f_search = re.search(r"(.*)\_%s\.%s$" %(mode, ext), f)
                    if f_search:
                        file_name = f_search.group(1) 
                        df_samples.loc[len(df_samples)] = [path_file, dirN, file_name, ext, mode]    

            elif mode== 'mash':
                #### name.sig
                for ext in extensions:
                    f_search = re.search(r".*\/%s\/(.*)\.%s$" %(mode, ext), path_file)
                    if f_search:
                        file_name = f_search.group(1) 
                        df_samples.loc[len(df_samples)] = [path_file, dirN, file_name, ext, mode]    

            else:
                for ext in extensions:
                    f_search = re.search(r".*\/(.*)\/%s\/(.*)\_summary\.%s$" %(mode, ext), path_file)
                    if f_search:
                        ### get information
                        if mode == 'profile':
                            name = f_search.group(1)
                            db_name = f_search.group(2).split('_')[-1]
                            if not name.startswith('report'):
                                df_samples.loc[len(df_samples)] = [path_file, dirN, name, db_name, mode]    

                        elif mode == 'ident':
                            name = f_search.group(1)
                            df_samples.loc[len(df_samples)] = [path_file, dirN, name, 'csv', mode]    

        ## detached mode
        else:
            for ext in extensions:
                if f.endswith(ext):
                    file_name, ext1 = os.path.splitext(f)
                    df_samples.loc[len(df_samples)] = [path_file, dirN, file_name, db_name, mode]    

    ##################################
    ## TODO: now the inclusion or exclusion is 100% match
    ## maybe fit to use regular expressions
    if (exclude): ## remove some samples
        df_samples = df_samples.loc[~df_samples['name'].isin(samples_prefix)]
=======
    for names in samples_prefix:
        for path_file in list_samples:    
            f = os.path.basename(path_file)
            dirN = os.path.dirname(path_file)
            #samplename_search = re.search(r"(%s).*" % names, f)
            samplename_search = re.search(r"(%s).*" % names, path_file)
            
            enter = ""
            if samplename_search:
                if (exclude): ## exclude==True
                    enter = False
                else: ## exclude==True
                    enter = True
            else:
                if (exclude): ## exclude==True
                    enter = True
                else: ## exclude==True
                    enter = False
                    
            if enter:
                
                ## project mode:
                if project:
                    if mode == 'annot':
                        #### /path/to/folder/annot/name.faa
                        for ext in extensions:
                            f_search = re.search(r".*\/%s\/(.*)\.%s$" %(mode, ext), path_file)
                            if f_search:
                                file_name = f_search.group(1) 
                                df_samples.loc[len(df_samples)] = [path_file, dirN, file_name, ext, mode]    

                    elif mode== 'assembly':
                        #### name_assembly.faa
                        for ext in extensions:
                            f_search = re.search(r"(.*)\_%s\.%s$" %(mode, ext), f)
                            if f_search:
                                file_name = f_search.group(1) 
                                df_samples.loc[len(df_samples)] = [path_file, dirN, file_name, ext, mode]    

                    elif mode== 'mash':
                        #### name.sig
                        for ext in extensions:
                            f_search = re.search(r".*\/%s\/(.*)\.%s$" %(mode, ext), path_file)
                            if f_search:
                                file_name = f_search.group(1) 
                                df_samples.loc[len(df_samples)] = [path_file, dirN, file_name, ext, mode]    

                    else:
                        for ext in extensions:
                            f_search = re.search(r".*\/(.*)\/%s\/(.*)\_summary\.%s$" %(mode, ext), path_file)
                            if f_search:
                                ### get information
                                if mode == 'profile':
                                    name = f_search.group(1)
                                    db_name = f_search.group(2).split('_')[-1]
                                    if not name.startswith('report'):
                                        df_samples.loc[len(df_samples)] = [path_file, dirN, name, db_name, mode]    
    
                                elif mode == 'ident':
                                    name = f_search.group(1)
                                    df_samples.loc[len(df_samples)] = [path_file, dirN, name, 'csv', mode]
                                    
                            else:
                                #### common: path/sample_name/job/info.csv
                                for ext in extensions:
                                    f_search = re.search(r"(.*)\/%s\/(.*)\.%s$" %(mode, ext), path_file)
                                    if f_search:
                                        file_name = os.path.basename(f_search.group(1))
                                        df_samples.loc[len(df_samples)] = [path_file, dirN, file_name, ext, mode]
                                    else:
                                        f_search2 = re.search(r"(.*)\/%s\/%s$" %(mode, ext), path_file)
                                        if f_search2:
                                            file_name = os.path.basename(f_search2.group(1))
                                            df_samples.loc[len(df_samples)] = [path_file, dirN, file_name, ext, mode]    
                                            
                                    
                ## detached mode
                else:
                    for ext in extensions:
                        if f.endswith(ext):
                            file_name, ext1 = os.path.splitext(f)
                            df_samples.loc[len(df_samples)] = [path_file, dirN, file_name, ext1, mode]    
>>>>>>> 89308ce6
                        
    ## debug message
    if (Debug):
        print (colored("**DEBUG: df_samples **", 'yellow'))
        print (df_samples)
        print ("test OK")
    
    ##
    number_samples = df_samples.index.size
    if (number_samples == 0):
        print (colored("\n**ERROR: No samples were retrieved for this option. Continue processing...\n",'red'))
        return (df_samples)
    print (colored("\t" + str(number_samples) + " samples selected from the input provided...", 'yellow'))

    df_samples['new_name'] = df_samples['name']
    return (df_samples)<|MERGE_RESOLUTION|>--- conflicted
+++ resolved
@@ -141,8 +141,6 @@
     
     ## return info
     return (name_frame_samples)
-###############
-
 
 ###############
 def select_other_samples (project, list_samples, samples_prefix, mode, extensions, exclude=False, Debug=False):
@@ -163,65 +161,6 @@
         print (extensions)
 
     #Get all files in the folder "path_to_samples"    
-<<<<<<< HEAD
-    for path_file in list_samples:    
-        f = os.path.basename(path_file)
-        dirN = os.path.dirname(path_file)
-        
-        ## project mode:
-        if project:
-            if mode == 'annot':
-                #### /path/to/folder/annot/name.faa
-                for ext in extensions:
-                    f_search = re.search(r".*\/%s\/(.*)\.%s$" %(mode, ext), path_file)
-                    if f_search:
-                        file_name = f_search.group(1) 
-                        df_samples.loc[len(df_samples)] = [path_file, dirN, file_name, ext, mode]    
-
-            elif mode== 'assembly':
-                #### name_assembly.faa
-                for ext in extensions:
-                    f_search = re.search(r"(.*)\_%s\.%s$" %(mode, ext), f)
-                    if f_search:
-                        file_name = f_search.group(1) 
-                        df_samples.loc[len(df_samples)] = [path_file, dirN, file_name, ext, mode]    
-
-            elif mode== 'mash':
-                #### name.sig
-                for ext in extensions:
-                    f_search = re.search(r".*\/%s\/(.*)\.%s$" %(mode, ext), path_file)
-                    if f_search:
-                        file_name = f_search.group(1) 
-                        df_samples.loc[len(df_samples)] = [path_file, dirN, file_name, ext, mode]    
-
-            else:
-                for ext in extensions:
-                    f_search = re.search(r".*\/(.*)\/%s\/(.*)\_summary\.%s$" %(mode, ext), path_file)
-                    if f_search:
-                        ### get information
-                        if mode == 'profile':
-                            name = f_search.group(1)
-                            db_name = f_search.group(2).split('_')[-1]
-                            if not name.startswith('report'):
-                                df_samples.loc[len(df_samples)] = [path_file, dirN, name, db_name, mode]    
-
-                        elif mode == 'ident':
-                            name = f_search.group(1)
-                            df_samples.loc[len(df_samples)] = [path_file, dirN, name, 'csv', mode]    
-
-        ## detached mode
-        else:
-            for ext in extensions:
-                if f.endswith(ext):
-                    file_name, ext1 = os.path.splitext(f)
-                    df_samples.loc[len(df_samples)] = [path_file, dirN, file_name, db_name, mode]    
-
-    ##################################
-    ## TODO: now the inclusion or exclusion is 100% match
-    ## maybe fit to use regular expressions
-    if (exclude): ## remove some samples
-        df_samples = df_samples.loc[~df_samples['name'].isin(samples_prefix)]
-=======
     for names in samples_prefix:
         for path_file in list_samples:    
             f = os.path.basename(path_file)
@@ -304,15 +243,14 @@
                         if f.endswith(ext):
                             file_name, ext1 = os.path.splitext(f)
                             df_samples.loc[len(df_samples)] = [path_file, dirN, file_name, ext1, mode]    
->>>>>>> 89308ce6
-                        
+
     ## debug message
     if (Debug):
         print (colored("**DEBUG: df_samples **", 'yellow'))
         print (df_samples)
         print ("test OK")
     
-    ##
+    ## print stats
     number_samples = df_samples.index.size
     if (number_samples == 0):
         print (colored("\n**ERROR: No samples were retrieved for this option. Continue processing...\n",'red'))
